from __future__ import print_function, division, absolute_import

<<<<<<< HEAD
import shlex
=======
import os
import shlex
import shutil
>>>>>>> 4084bebc
import subprocess
import tempfile

from pkg_resources import resource_filename


class tempdir(object):
    def __enter__(self):
        self._curdir = os.path.abspath(os.curdir)
        self._tempdir = tempfile.mkdtemp()
        os.chdir(self._tempdir)

    def __exit__(self, *exc_info):
        os.chdir(self._curdir)
        shutil.rmtree(self._tempdir)


def shell_lines(resource):
    fn = resource_filename('msmbuilder', resource)
    buf = ''
    with open(fn) as f:
        for line in f:
            line = line.strip()
            if not line or line.startswith('#'):
                continue
            if line.endswith('\\'):
                buf += line.rstrip('\\')
            else:
                yield buf + ' ' + line
                buf = ''


def check_call(tokens):
    try:
        subprocess.check_output(tokens, stderr=subprocess.STDOUT,
                                universal_newlines=True)
    except subprocess.CalledProcessError as e:
        print(e.cmd)
        print(e.output)
        raise
<<<<<<< HEAD


def test_workflow_1():
    with tempdir():
        for line in shell_lines('tests/workflows/test_1.sh'):
            check_call(shlex.split(line))
=======

>>>>>>> 4084bebc

class workflow_tester(object):
    def __init__(self, fn):
        self.fn = fn
        self.path = "tests/workflows/{}".format(fn)
        self.description = "{}.test_{}".format(__name__, fn)

<<<<<<< HEAD
def test_workflow_2():
    with tempdir():
        for line in shell_lines('tests/workflows/test_2.sh'):
            check_call(shlex.split(line))


def test_workflow_3():
    with tempdir():
        for line in shell_lines('tests/workflows/test_3.sh'):
            check_call(shlex.split(line))
=======
    def __call__(self, *args, **kwargs):
        with tempdir():
            for line in shell_lines(self.path):
                check_call(shlex.split(line, posix=False))


def test_workflows():
    for fn in [
        'basic.sh',
        'rmsd.sh',
        'ghmm.sh',
    ]:
        yield workflow_tester(fn)
>>>>>>> 4084bebc
<|MERGE_RESOLUTION|>--- conflicted
+++ resolved
@@ -1,12 +1,8 @@
 from __future__ import print_function, division, absolute_import
 
-<<<<<<< HEAD
-import shlex
-=======
 import os
 import shlex
 import shutil
->>>>>>> 4084bebc
 import subprocess
 import tempfile
 
@@ -47,16 +43,7 @@
         print(e.cmd)
         print(e.output)
         raise
-<<<<<<< HEAD
 
-
-def test_workflow_1():
-    with tempdir():
-        for line in shell_lines('tests/workflows/test_1.sh'):
-            check_call(shlex.split(line))
-=======
-
->>>>>>> 4084bebc
 
 class workflow_tester(object):
     def __init__(self, fn):
@@ -64,18 +51,6 @@
         self.path = "tests/workflows/{}".format(fn)
         self.description = "{}.test_{}".format(__name__, fn)
 
-<<<<<<< HEAD
-def test_workflow_2():
-    with tempdir():
-        for line in shell_lines('tests/workflows/test_2.sh'):
-            check_call(shlex.split(line))
-
-
-def test_workflow_3():
-    with tempdir():
-        for line in shell_lines('tests/workflows/test_3.sh'):
-            check_call(shlex.split(line))
-=======
     def __call__(self, *args, **kwargs):
         with tempdir():
             for line in shell_lines(self.path):
@@ -88,5 +63,4 @@
         'rmsd.sh',
         'ghmm.sh',
     ]:
-        yield workflow_tester(fn)
->>>>>>> 4084bebc
+        yield workflow_tester(fn)