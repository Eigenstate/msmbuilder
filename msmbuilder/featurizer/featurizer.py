--- conflicted
+++ resolved
@@ -13,13 +13,10 @@
 import numpy as np
 import sklearn.pipeline
 from scipy.stats import vonmises as vm
-<<<<<<< HEAD
 from msmbuilder import libdistance
 import itertools
-=======
 from sklearn.base import TransformerMixin
 from sklearn.externals.joblib import Parallel, delayed
->>>>>>> 894bc6c5
 
 from msmbuilder import libdistance
 from ..base import BaseEstimator
