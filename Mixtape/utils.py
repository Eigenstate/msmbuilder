--- conflicted
+++ resolved
@@ -211,7 +211,6 @@
             return [X[::self._lag_time] for X in X_all]
 
 
-<<<<<<< HEAD
 def check_iter_of_sequences(sequences, allow_trajectory=False, ndim=2, max_iter=None):
     """Check that ``sequences`` is a iterable of trajectory-like sequences,
     suitable as input to ``fit()`` for estimators following the Mixtape
@@ -242,8 +241,9 @@
 
     if not value:
         raise ValueError('sequences must be a list of sequences')
-=======
-def _fit_helper(args):
+
+
+def _param_sweep_helper(args):
     """
     helper for fitting many models on some data
     """
@@ -263,7 +263,7 @@
         An *instance* of an estimator to be used
         to fit data.
     sequences : list of array-like
-        List of sequences, or a single sequence. Each 
+        List of sequences, or a single sequence. Each
         sequence should be a 1D iterable of state
         labels. Labels can be integers, strings, or
         other orderable objects.
@@ -286,9 +286,10 @@
         raise ValueError("param_grid must be a dict or ParamaterGrid instance")
 
     # iterable with (model, sequence) as items
-    iter_args = ((clone(model).set_params(**params), sequences) for params in param_grid)
-
-    models = Parallel(n_jobs=n_jobs)(delayed(_fit_helper)(args) for args in iter_args)
-
-    return models
->>>>>>> dcd73861
+    iter_args = ((clone(model).set_params(**params), sequences)
+                 for params in param_grid)
+
+    models = Parallel(n_jobs=n_jobs)(
+        delayed(_param_sweep_helper)(args) for args in iter_args)
+
+    return models